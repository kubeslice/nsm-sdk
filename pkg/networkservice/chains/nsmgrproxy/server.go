--- conflicted
+++ resolved
@@ -73,20 +73,13 @@
 }
 
 // NewServer creates new proxy NSMgr
-<<<<<<< HEAD
-func NewServer(ctx context.Context, name string, authorizeServer networkservice.NetworkServiceServer, tokenGenerator token.GeneratorFunc, options ...grpc.DialOption) endpoint.Endpoint {
+func NewServer(ctx context.Context, tokenGenerator token.GeneratorFunc, options ...Option) endpoint.Endpoint {
 	type nsmgrProxyServer struct {
 		endpoint.Endpoint
 	}
+	rv := nsmgrProxyServer{}
+	healServer, _ := heal.NewServer(ctx, addressof.NetworkServiceClient(adapters.NewServerToClient(rv)))
 
-	rv := nsmgrProxyServer{}
-
-	healServer, _ := heal.NewServer(ctx, addressof.NetworkServiceClient(adapters.NewServerToClient(rv)))
-	rv.Endpoint = endpoint.NewServer(ctx, tokenGenerator,
-		endpoint.WithName(name),
-		endpoint.WithAuthorizeServer(authorizeServer),
-=======
-func NewServer(ctx context.Context, tokenGenerator token.GeneratorFunc, options ...Option) endpoint.Endpoint {
 	opts := &serverOptions{
 		name:            "nsmgr-proxy-" + uuid.New().String(),
 		authorizeServer: authorize.NewServer(authorize.Any()),
@@ -95,10 +88,9 @@
 		opt(opts)
 	}
 
-	return endpoint.NewServer(ctx, tokenGenerator,
+	rv.Endpoint = endpoint.NewServer(ctx, tokenGenerator,
 		endpoint.WithName(opts.name),
 		endpoint.WithAuthorizeServer(opts.authorizeServer),
->>>>>>> 0d512ccc
 		endpoint.WithAdditionalFunctionality(
 			interdomainurl.NewServer(),
 			externalips.NewServer(ctx),
