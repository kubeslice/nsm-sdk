--- conflicted
+++ resolved
@@ -146,11 +146,7 @@
 }
 
 // Reset resets IPAM's ippol by setting new prefix
-<<<<<<< HEAD
-func (p *IPAM) Reset(ctx context.Context, prefix string, excludePrefixes []string) {
-=======
-func (p *IPAM) Reset(prefix string, excludePrefies ...string) error {
->>>>>>> d2fe8434
+func (p *IPAM) Reset(prefix string, excludePrefixes ...string) error {
 	p.Lock()
 	defer p.Unlock()
 
