// Copyright (c) 2020 Cisco and/or its affiliates.
//
// Copyright (c) 2020-2021 Doc.ai and/or its affiliates.
//
// SPDX-License-Identifier: Apache-2.0
//
// Licensed under the Apache License, Version 2.0 (the "License");
// you may not use this file except in compliance with the License.
// You may obtain a copy of the License at:
//
//     http://www.apache.org/licenses/LICENSE-2.0
//
// Unless required by applicable law or agreed to in writing, software
// distributed under the License is distributed on an "AS IS" BASIS,
// WITHOUT WARRANTIES OR CONDITIONS OF ANY KIND, either express or implied.
// See the License for the specific language governing permissions and
// limitations under the License.

// Package connect is intended to allow passthrough style Endpoints to have a server that also connects to a client
package connect

import (
	"context"
	"net/url"

	"github.com/golang/protobuf/ptypes/empty"
	"github.com/pkg/errors"
	"google.golang.org/grpc"
	"google.golang.org/grpc/codes"

	"github.com/networkservicemesh/api/pkg/api/networkservice"

	"github.com/networkservicemesh/sdk/pkg/networkservice/common/clienturl"
	"github.com/networkservicemesh/sdk/pkg/networkservice/core/next"
	"github.com/networkservicemesh/sdk/pkg/networkservice/utils/inject/injecterror"
	"github.com/networkservicemesh/sdk/pkg/tools/clienturlctx"
<<<<<<< HEAD
	"github.com/networkservicemesh/sdk/pkg/tools/grpcutils"
	"github.com/networkservicemesh/sdk/pkg/tools/logger"
	"github.com/networkservicemesh/sdk/pkg/tools/multiexecutor"
=======
	"github.com/networkservicemesh/sdk/pkg/tools/log"
>>>>>>> ac14b1d8
)

type closeFunc func()

type connectServer struct {
	ctx               context.Context
	clientFactory     func(ctx context.Context, cc grpc.ClientConnInterface) networkservice.NetworkServiceClient
	clientDialOptions []grpc.DialOption

	connInfos connectionInfoMap
	clients   clientInfoMap
	executor  multiexecutor.MultiExecutor
}

type clientInfo struct {
	client  networkservice.NetworkServiceClient
	count   int
	onClose closeFunc
}

type connectionInfo struct {
	clientURL *url.URL
	client    *clientInfo
}

// NewServer - chain element that
func NewServer(
	ctx context.Context,
	clientFactory func(ctx context.Context, cc grpc.ClientConnInterface) networkservice.NetworkServiceClient,
	clientDialOptions ...grpc.DialOption,
) networkservice.NetworkServiceServer {
	return &connectServer{
		ctx:               ctx,
		clientFactory:     clientFactory,
		clientDialOptions: clientDialOptions,
	}
}

func (s *connectServer) Request(ctx context.Context, request *networkservice.NetworkServiceRequest) (*networkservice.Connection, error) {
	clientURL := clienturlctx.ClientURL(ctx)

	clientInfo := s.client(ctx, request.GetConnection())
	conn, err := clientInfo.client.Request(ctx, request.Clone())
	if err != nil {
		if _, ok := s.connInfos.Load(request.GetConnection().GetId()); !ok {
			s.closeClient(clientInfo, clientURL.String())
		}

		// close current client chain if grpc connection was closed
		if grpcutils.UnwrapCode(err) == codes.Canceled {
			s.deleteClient(clientInfo, clientURL.String())
			s.connInfos.Delete(request.GetConnection().GetId())
		}

		return nil, err
	}

	// Update request.Connection
	request.Connection = conn

	s.connInfos.Store(conn.GetId(), connectionInfo{
		clientURL: clientURL,
		client:    clientInfo,
	})

	// Carry on with next.Server
	return next.Server(ctx).Request(ctx, request)
}

func (s *connectServer) Close(ctx context.Context, conn *networkservice.Connection) (*empty.Empty, error) {
	var clientErr error
	if connInfo, ok := s.connInfos.LoadAndDelete(conn.GetId()); ok {
		_, clientErr = connInfo.client.client.Close(ctx, conn)
		s.closeClient(connInfo.client, connInfo.clientURL.String())
	}

	_, err := next.Server(ctx).Close(ctx, conn)

	if clientErr != nil && err != nil {
		return nil, errors.Wrapf(err, "errors during client close: %v", clientErr)
	}
	if clientErr != nil {
		return nil, errors.Wrap(clientErr, "errors during client close")
	}
	return &empty.Empty{}, err
}

<<<<<<< HEAD
func (s *connectServer) client(ctx context.Context, conn *networkservice.Connection) *clientInfo {
	logEntry := logger.Log(ctx).WithField("connectServer", "client")
=======
func (s *connectServer) client(ctx context.Context, conn *networkservice.Connection) networkservice.NetworkServiceClient {
	logger := log.FromContext(ctx).WithField("connectServer", "client")

>>>>>>> ac14b1d8
	clientURL := clienturlctx.ClientURL(ctx)

	if clientURL == nil {
		err := errors.Errorf("clientURL not found for incoming connection: %+v", conn)
		return &clientInfo{client: injecterror.NewClient(err)}
	}

	// First check if we have already requested some clientURL with this conn.GetID().
	if connInfo, ok := s.connInfos.Load(conn.GetId()); ok {
		if *connInfo.clientURL == *clientURL {
			return connInfo.client
		}
<<<<<<< HEAD

		// For some reason we have changed the clientURL, so we need to close and delete the existing client.
		if _, clientErr := connInfo.client.client.Close(ctx, conn); clientErr != nil {
			logEntry.Warnf("failed to close client: %+v", clientErr)
=======
		// For some reason we have changed the clientURL, so we need to close the existing client.
		if _, clientErr := connInfo.client.Close(ctx, conn); clientErr != nil {
			logger.Warnf("failed to close client: %+v", clientErr)
>>>>>>> ac14b1d8
		}

		s.closeClient(connInfo.client, connInfo.clientURL.String())
	}

	var client *clientInfo
	<-s.executor.AsyncExec(clientURL.String(), func() {
		// Fast path if we already have client for the clientURL and we chould not reconnect, use it.
		var loaded bool
		client, loaded = s.clients.Load(clientURL.String())
		if !loaded {
			// If not, create and LoadOrStore a new one.
			client = s.newClient(clientURL)
			s.clients.Store(clientURL.String(), client)
		}
		client.count++
	})

	return client
}

// newClient has to be called under clientsMutex protection
func (s *connectServer) newClient(clientURL *url.URL) *clientInfo {
	ctx, cancel := context.WithCancel(s.ctx)
	onClose := func() {
		cancel()
	}

	client := clienturl.NewClient(clienturlctx.WithClientURL(ctx, clientURL), s.clientFactory, s.clientDialOptions...)
	return &clientInfo{
		client:  client,
		count:   0,
		onClose: onClose,
	}
}

func (s *connectServer) closeClient(client *clientInfo, clientURL string) {
	<-s.executor.AsyncExec(clientURL, func() {
		client.count--
		if client.count == 0 {
			if loadedClient, ok := s.clients.Load(clientURL); ok && client == loadedClient {
				s.clients.Delete(clientURL)
			}
			client.onClose()
		}
	})
}

func (s *connectServer) deleteClient(client *clientInfo, clientURL string) {
	<-s.executor.AsyncExec(clientURL, func() {
		if loadedClient, ok := s.clients.Load(clientURL); ok && client == loadedClient {
			s.clients.Delete(clientURL)
		}
		client.onClose()
	})
}<|MERGE_RESOLUTION|>--- conflicted
+++ resolved
@@ -34,13 +34,9 @@
 	"github.com/networkservicemesh/sdk/pkg/networkservice/core/next"
 	"github.com/networkservicemesh/sdk/pkg/networkservice/utils/inject/injecterror"
 	"github.com/networkservicemesh/sdk/pkg/tools/clienturlctx"
-<<<<<<< HEAD
 	"github.com/networkservicemesh/sdk/pkg/tools/grpcutils"
-	"github.com/networkservicemesh/sdk/pkg/tools/logger"
+	"github.com/networkservicemesh/sdk/pkg/tools/log"
 	"github.com/networkservicemesh/sdk/pkg/tools/multiexecutor"
-=======
-	"github.com/networkservicemesh/sdk/pkg/tools/log"
->>>>>>> ac14b1d8
 )
 
 type closeFunc func()
@@ -128,14 +124,9 @@
 	return &empty.Empty{}, err
 }
 
-<<<<<<< HEAD
 func (s *connectServer) client(ctx context.Context, conn *networkservice.Connection) *clientInfo {
-	logEntry := logger.Log(ctx).WithField("connectServer", "client")
-=======
-func (s *connectServer) client(ctx context.Context, conn *networkservice.Connection) networkservice.NetworkServiceClient {
 	logger := log.FromContext(ctx).WithField("connectServer", "client")
 
->>>>>>> ac14b1d8
 	clientURL := clienturlctx.ClientURL(ctx)
 
 	if clientURL == nil {
@@ -148,16 +139,10 @@
 		if *connInfo.clientURL == *clientURL {
 			return connInfo.client
 		}
-<<<<<<< HEAD
 
 		// For some reason we have changed the clientURL, so we need to close and delete the existing client.
 		if _, clientErr := connInfo.client.client.Close(ctx, conn); clientErr != nil {
-			logEntry.Warnf("failed to close client: %+v", clientErr)
-=======
-		// For some reason we have changed the clientURL, so we need to close the existing client.
-		if _, clientErr := connInfo.client.Close(ctx, conn); clientErr != nil {
 			logger.Warnf("failed to close client: %+v", clientErr)
->>>>>>> ac14b1d8
 		}
 
 		s.closeClient(connInfo.client, connInfo.clientURL.String())
