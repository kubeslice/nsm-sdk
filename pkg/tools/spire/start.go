// Copyright (c) 2020 Cisco and/or its affiliates.
//
// SPDX-License-Identifier: Apache-2.0
//
// Licensed under the Apache License, Version 2.0 (the "License");
// you may not use this file except in compliance with the License.
// You may obtain a copy of the License at:
//
//     http://www.apache.org/licenses/LICENSE-2.0
//
// Unless required by applicable law or agreed to in writing, software
// distributed under the License is distributed on an "AS IS" BASIS,
// WITHOUT WARRANTIES OR CONDITIONS OF ANY KIND, either express or implied.
// See the License for the specific language governing permissions and
// limitations under the License.

// Package spire provides two simple functions:
//   - Start to start a SpireServer/SpireAgent for local testing
//   - AddEntry to add entries into the spire server
package spire

import (
	"context"
	"fmt"
	"io/ioutil"
	"os"
	"path"
	"strings"
	"sync"
	"time"

	"github.com/edwarnicke/exechelper"
	"github.com/sirupsen/logrus"
	"github.com/spiffe/go-spiffe/v2/workloadapi"

	"github.com/networkservicemesh/sdk/pkg/tools/logger"
)

const (
	healthCheckTimeout = 10 * time.Second
)

// AddEntry - adds an entry to the spire server for parentID, spiffeID, and selector
//            parentID is usually the same as the agentID provided to Start()
func AddEntry(ctx context.Context, parentID, spiffeID, selector string) error {
	cmdStr := "spire-server entry create -parentID %s -spiffeID %s -selector %s -registrationUDSPath %s/spire-registration.sock"
	cmdStr = fmt.Sprintf(cmdStr, parentID, spiffeID, selector, spireRoot)
	return exechelper.Run(cmdStr,
		exechelper.WithStdout(getEntry(ctx).WithField("cmd", cmdStr).WriterLevel(logrus.InfoLevel)),
		exechelper.WithStderr(getEntry(ctx).WithField("cmd", cmdStr).WriterLevel(logrus.WarnLevel)),
	)
}

func getEntry(ctx context.Context) *logrus.Entry {
	if ctx == nil {
		panic("cannot create context from nil parent")
	}
<<<<<<< HEAD
	if entryValue := ctx.Value("LogrusEntry"); entryValue != nil {
=======
	if entryValue := ctx.Value("ctxKeyLogEntry"); entryValue != nil {
>>>>>>> 891816ee
		if entry := entryValue.(*logrus.Entry); entry != nil {
			if entry.Context == ctx {
				return entry
			}
			return entry.WithContext(ctx)
		}
	}
	return logrus.WithTime(time.Now())
}

var spireRoot string = ""

// Start - start a spire-server and spire-agent with the given agentId
func Start(options ...Option) <-chan error {
	opt := &option{
		ctx:     context.Background(),
		agentID: "spiffe://example.org/agent",
	}
	for _, o := range options {
		o(opt)
	}

	errCh := make(chan error, 4)
	var err error
	spireRoot, err = ioutil.TempDir("", "spire")
	if err != nil {
		errCh <- err
		close(errCh)
		return errCh
	}

	// Write the config files (if not present)
	var spireSocketPath string
	spireSocketPath, err = writeDefaultConfigFiles(opt.ctx, spireRoot)
	if err != nil {
		errCh <- err
		close(errCh)
		return errCh
	}
	logrus.Infof("Env variable %s=%s are set", workloadapi.SocketEnv, "unix:"+spireSocketPath)
	if err = os.Setenv(workloadapi.SocketEnv, "unix:"+spireSocketPath); err != nil {
		errCh <- err
		close(errCh)
		return errCh
	}

	// Start the Spire Server
	spireCmd := fmt.Sprintf("spire-server run -config %s", path.Join(spireRoot, spireServerConfFileName))
	spireServerErrCh := exechelper.Start(spireCmd,
		exechelper.WithDir(spireRoot),
		exechelper.WithContext(opt.ctx),
		exechelper.WithStdout(getEntry(opt.ctx).WithField("cmd", "spire-server run").WriterLevel(logrus.InfoLevel)),
		exechelper.WithStderr(getEntry(opt.ctx).WithField("cmd", "spire-server run").WriterLevel(logrus.WarnLevel)),
	)
	select {
	case spireServerErr := <-spireServerErrCh:
		errCh <- spireServerErr
		close(errCh)
		return errCh
	default:
	}

	// Health check the Spire Server
	if err = execHealthCheck(opt.ctx,
		fmt.Sprintf("spire-server healthcheck -registrationUDSPath %s/spire-registration.sock", spireRoot),
		exechelper.WithStdout(getEntry(opt.ctx).WithField("cmd", "spire-server healthcheck").WriterLevel(logrus.InfoLevel)),
		exechelper.WithStderr(getEntry(opt.ctx).WithField("cmd", "spire-server healthcheck").WriterLevel(logrus.WarnLevel)),
	); err != nil {
		errCh <- err
		close(errCh)
		return errCh
	}

	// Add Entries
	for _, entry := range opt.entries {
		if err = AddEntry(opt.ctx, opt.agentID, entry.spiffeID, entry.selector); err != nil {
			errCh <- err
			close(errCh)
			return errCh
		}
	}

	// Get the SpireServers Token
	cmdStr := "spire-server token generate -spiffeID %s -registrationUDSPath %s/spire-registration.sock"
	cmdStr = fmt.Sprintf(cmdStr, opt.agentID, spireRoot)
	outputBytes, err := exechelper.Output(cmdStr,
		exechelper.WithStdout(getEntry(opt.ctx).WithField("cmd", cmdStr).WriterLevel(logrus.InfoLevel)),
		exechelper.WithStderr(getEntry(opt.ctx).WithField("cmd", cmdStr).WriterLevel(logrus.WarnLevel)),
	)
	if err != nil {
		errCh <- err
		close(errCh)
		return errCh
	}
	spireToken := strings.Replace(string(outputBytes), "Token:", "", 1)
	spireToken = strings.TrimSpace(spireToken)

	// Start the Spire Agent
	spireAgentErrCh := exechelper.Start("spire-agent run"+" -config "+spireAgentConfFilename+" -joinToken "+spireToken,
		exechelper.WithDir(spireRoot),
		exechelper.WithContext(opt.ctx),
		exechelper.WithStdout(getEntry(opt.ctx).WithField("cmd", "spire-agent run").WriterLevel(logrus.InfoLevel)),
		exechelper.WithStderr(getEntry(opt.ctx).WithField("cmd", "spire-agent run").WriterLevel(logrus.WarnLevel)),
	)
	select {
	case spireAgentErr := <-spireAgentErrCh:
		errCh <- spireAgentErr
		close(errCh)
		return errCh
	default:
	}

	// Health check the Spire Agent
	if err = execHealthCheck(opt.ctx,
		fmt.Sprintf("spire-agent healthcheck -socketPath %s", spireSocketPath),
		exechelper.WithStdout(getEntry(opt.ctx).WithField("cmd", "spire-agent healthcheck").WriterLevel(logrus.InfoLevel)),
		exechelper.WithStderr(getEntry(opt.ctx).WithField("cmd", "spire-agent healthcheck").WriterLevel(logrus.WarnLevel)),
	); err != nil {
		errCh <- err
		close(errCh)
		return errCh
	}

	// Cleanup if either server we spawned dies
	wg := &sync.WaitGroup{}
	wg.Add(2)
	go func(errCh chan error, wg *sync.WaitGroup) {
		for {
			err, ok := <-spireServerErrCh
			if ok {
				errCh <- err
				continue
			}
			wg.Done()
			break
		}
	}(errCh, wg)
	go func(errCh chan error, wg *sync.WaitGroup) {
		for {
			err, ok := <-spireAgentErrCh
			if ok {
				errCh <- err
				continue
			}
			wg.Done()
			break
		}
	}(errCh, wg)
	go func(errCh chan error, wg *sync.WaitGroup) {
		wg.Wait()
		close(errCh)
	}(errCh, wg)
	return errCh
}

// writeDefaultConfigFiles - write config files into configRoot and return a spire socket file to use
func writeDefaultConfigFiles(ctx context.Context, spireRoot string) (string, error) {
	spireSocketName := path.Join(spireRoot, spireEndpointSocket)
	configFiles := map[string]string{
		spireServerConfFileName: fmt.Sprintf(spireServerConfContents, spireRoot, spireServerRegSock),
		spireAgentConfFilename:  fmt.Sprintf(spireAgentConfContents, spireRoot, spireEndpointSocket),
	}
	for configName, contents := range configFiles {
		filename := path.Join(spireRoot, configName)
		if _, err := os.Stat(filename); os.IsNotExist(err) {
			logger.Log(ctx).Infof("Configuration file: %q not found, using defaults", filename)
			if err := os.MkdirAll(path.Dir(filename), 0700); err != nil {
				return "", err
			}
			if err := ioutil.WriteFile(filename, []byte(contents), 0600); err != nil {
				return "", err
			}
		}
	}
	return spireSocketName, nil
}

func execHealthCheck(ctx context.Context, cmdStr string, options ...*exechelper.Option) error {
	if _, ok := ctx.Deadline(); !ok {
		var cancel context.CancelFunc
		ctx, cancel = context.WithTimeout(ctx, healthCheckTimeout)
		defer cancel()
	}

	for {
		select {
		case <-ctx.Done():
			return ctx.Err()
		default:
			if err := exechelper.Run(cmdStr, options...); err == nil {
				return nil
			}
		}
	}
}<|MERGE_RESOLUTION|>--- conflicted
+++ resolved
@@ -55,11 +55,7 @@
 	if ctx == nil {
 		panic("cannot create context from nil parent")
 	}
-<<<<<<< HEAD
-	if entryValue := ctx.Value("LogrusEntry"); entryValue != nil {
-=======
 	if entryValue := ctx.Value("ctxKeyLogEntry"); entryValue != nil {
->>>>>>> 891816ee
 		if entry := entryValue.(*logrus.Entry); entry != nil {
 			if entry.Context == ctx {
 				return entry
