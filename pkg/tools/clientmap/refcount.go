--- conflicted
+++ resolved
@@ -95,19 +95,6 @@
 	return entry.value, true
 }
 
-<<<<<<< HEAD
-// Delete decrements the refcount and deletes the value for a key if refcount is zero. Returns true if value is no (more) present.
-func (r *RefcountMap) Delete(key string) bool {
-	rv, loaded := r.Map.Load(key)
-	if !loaded {
-		return true
-	}
-	if client, ok := rv.(*refcountClient); ok && atomic.AddInt32(&client.count, -1) == 0 {
-		r.Map.Delete(key)
-		return true
-	}
-	return false
-=======
 // LoadAndDelete is trying to delete the value for a key, returning the previous value if any. The loaded result
 // reports whether the key was present.
 // count == 1  -->  delete
@@ -142,5 +129,4 @@
 func (m *RefcountMap) Delete(key string) (deleted bool) {
 	_, _, deleted = m.LoadAndDelete(key)
 	return deleted
->>>>>>> 89944c40
 }